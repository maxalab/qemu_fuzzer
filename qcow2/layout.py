--- conflicted
+++ resolved
@@ -21,10 +21,8 @@
 import fuzz
 from math import ceil
 from os import urandom
-<<<<<<< HEAD
-=======
 from itertools import chain
->>>>>>> 5a96a641
+
 
 MAX_IMAGE_SIZE = 10 * (1 << 20)
 # Standard sizes
@@ -40,11 +38,7 @@
     of value necessary for its packing to binary form, an offset from
     the beginning of the image, a value and a name.
 
-<<<<<<< HEAD
-    The field can be iterated as a list [format, offset, value].
-=======
     The field can be iterated as a list [format, offset, value, name].
->>>>>>> 5a96a641
     """
 
     __slots__ = ('fmt', 'offset', 'value', 'name')
@@ -64,18 +58,10 @@
 
 
 class FieldsList(object):
-<<<<<<< HEAD
 
     """List of fields.
 
-    The class allows access to a field in the list by its name and joins
-    several list in one via in-place addition.
-=======
-
-    """List of fields.
-
     The class allows access to a field in the list by its name.
->>>>>>> 5a96a641
     """
 
     def __init__(self, meta_data=None):
@@ -90,12 +76,6 @@
 
     def __iter__(self):
         return iter(self.data)
-<<<<<<< HEAD
-
-    def __add__(self, other):
-        return FieldsList(self.data + other.data)
-=======
->>>>>>> 5a96a641
 
     def __len__(self):
         return len(self.data)
@@ -111,13 +91,8 @@
     """
 
     def __init__(self, backing_file_name=None):
-<<<<<<< HEAD
-        """Create a random valid qcow2 image with the correct inner structure
-        and allowable values.
-=======
         """Create a random valid qcow2 image with the correct header and stored
         backing file name.
->>>>>>> 5a96a641
         """
         cluster_bits, self.image_size = self._size_params()
         self.cluster_size = 1 << cluster_bits
@@ -128,11 +103,8 @@
         self.end_of_extension_area = FieldsList()
         self.l2_tables = FieldsList()
         self.l1_table = FieldsList()
-<<<<<<< HEAD
-=======
         self.refcount_table = FieldsList()
         self.refcount_blocks = FieldsList()
->>>>>>> 5a96a641
         self.ext_offset = 0
         self.create_header(cluster_bits, backing_file_name)
         self.set_backing_file_name(backing_file_name)
@@ -140,18 +112,6 @@
                                               self.cluster_size)
         # Percentage of fields will be fuzzed
         self.bias = random.uniform(0.2, 0.5)
-<<<<<<< HEAD
-
-    def __iter__(self):
-        return iter(self.header +
-                    self.backing_file_format +
-                    self.feature_name_table +
-                    self.end_of_extension_area +
-                    self.backing_file_name +
-                    self.l1_table +
-                    self.l2_tables)
-
-=======
 
     def __iter__(self):
         return chain(self.header, self.backing_file_format,
@@ -159,7 +119,6 @@
                      self.backing_file_name, self.l1_table, self.l2_tables,
                      self.refcount_table, self.refcount_blocks)
 
->>>>>>> 5a96a641
     def create_header(self, cluster_bits, backing_file_name=None):
         """Generate a random valid header."""
         meta_header = [
@@ -193,11 +152,7 @@
                                                         random.getrandbits(2)
             self.header['compatible_features'][0].value = random.getrandbits(1)
             self.header['header_length'][0].value = 104
-<<<<<<< HEAD
-        # Extensions starts at the header last field offset and the field size
-=======
         # Extensions start at the header last field offset and the field size
->>>>>>> 5a96a641
         self.ext_offset = struct.calcsize(
             self.header['header_length'][0].fmt) + \
             self.header['header_length'][0].offset
@@ -328,13 +283,8 @@
 
         def create_l1_entry(l2_cluster, l1_offset, guest):
             """Generate one L1 entry."""
-<<<<<<< HEAD
-            l1_size = self.cluster_size / UINT64_S
-            entry_offset = l1_offset + UINT64_S * (guest / l1_size)
-=======
             l2_size = self.cluster_size / UINT64_S
             entry_offset = l1_offset + UINT64_S * (guest / l2_size)
->>>>>>> 5a96a641
             # While snapshots are not supported bit #63 = 1
             entry_val = (1 << 63) + l2_cluster * self.cluster_size
             return ['>Q', entry_offset, entry_val, 'l1_entry']
@@ -359,11 +309,6 @@
                                                    meta_data, l1_size)
             meta_data |= set(range(l1_start, l1_start + l1_size))
             l1_offset = l1_start * self.cluster_size
-<<<<<<< HEAD
-            l2_ids = []
-            l2_clusters = []
-            l1 = []
-=======
             # Indices of L2 tables
             l2_ids = []
             # Host clusters allocated for L2 tables
@@ -371,7 +316,6 @@
             # L1 entries
             l1 = []
             # L2 entries
->>>>>>> 5a96a641
             l2 = []
             for host, guest in zip(self.data_clusters, guest_clusters):
                 l2_id = guest / l_size
@@ -390,8 +334,6 @@
                                                 float(self.cluster_size**2)))
         self.header['l1_table_offset'][0].value = l1_offset
 
-<<<<<<< HEAD
-=======
     def create_refcount_structures(self):
         """Generate random refcount blocks and refcount table."""
         def allocate_rfc_blocks(data, size):
@@ -467,7 +409,7 @@
             offset = block_cluster * self.cluster_size
             entry_offset = offset + entry_size * (cluster % block_size)
             # While snapshots are not supported all refcounts are set to 1
-            return ['>H',entry_offset, 1, 'refcount_block_entry']
+            return ['>H', entry_offset, 1, 'refcount_block_entry']
 
         # Number of refcount entries per refcount block
         block_size = self.cluster_size / \
@@ -478,18 +420,18 @@
             # header, rfc table, rfc block, L1 table.
             # Header takes cluster #0, other clusters ##1-3 can be used
             block_clusters = set([random.choice(list(set(range(1, 4)) -
-                                                        meta_data))])
+                                                     meta_data))])
             block_ids = set([0])
             table_clusters = set([random.choice(list(set(range(1, 4)) -
-                                                        meta_data -
-                                                        block_clusters))])
+                                                     meta_data -
+                                                     block_clusters))])
         else:
             block_clusters, block_ids = \
-                                allocate_rfc_blocks(self.data_clusters | \
+                                allocate_rfc_blocks(self.data_clusters |
                                                     meta_data, block_size)
             table_clusters, block_ids, new_clusters = \
-                                    allocate_rfc_table(self.data_clusters | \
-                                                       meta_data | \
+                                    allocate_rfc_table(self.data_clusters |
+                                                       meta_data |
                                                        block_clusters,
                                                        block_ids,
                                                        block_size)
@@ -522,7 +464,6 @@
         self.header['refcount_table_offset'][0].value = table_offset
         self.header['refcount_table_clusters'][0].value = len(table_clusters)
 
->>>>>>> 5a96a641
     def fuzz(self, fields_to_fuzz=None):
         """Fuzz an image by corrupting values of a random subset of its fields.
 
@@ -553,23 +494,10 @@
                             field.value = getattr(fuzz,
                                                   field.name)(field.value)
                 else:
-<<<<<<< HEAD
-                    for field in getattr(self, item[0])[item[1]]:
-                        try:
-                            field.value = getattr(fuzz, field.name)(
-                                field.value)
-                        except AttributeError:
-                            # Some fields can be skipped depending on
-                            # references, e.g. FNT header extension is not
-                            # generated for a feature mask header field
-                            # equal to zero
-                            pass
-=======
                     # If fields with the requested name were not generated
                     # getattr(self, item[0])[item[1]] returns an empty list
                     for field in getattr(self, item[0])[item[1]]:
                         field.value = getattr(fuzz, field.name)(field.value)
->>>>>>> 5a96a641
 
     def write(self, filename):
         """Write an entire image to the file."""
@@ -677,10 +605,7 @@
     image.create_feature_name_table()
     image.set_end_of_extension_area()
     image.create_l_structures()
-<<<<<<< HEAD
-=======
     image.create_refcount_structures()
->>>>>>> 5a96a641
     image.fuzz(fields_to_fuzz)
     image.write(test_img_path)
     return image.image_size