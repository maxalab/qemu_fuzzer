--- conflicted
+++ resolved
@@ -351,24 +351,6 @@
             l1 = [['>Q', l1_offset, 0, 'l1_entry']]
             l2 = []
         else:
-<<<<<<< HEAD
-            if meta_data is None:
-                v_meta_data = set([0])
-            else:
-                v_meta_data = set(meta_data)
-            l2_cluster_ids = self._get_cluster_ids(self.l2_tables,
-                                                   self.cluster_size)
-            v_meta_data |= l2_cluster_ids
-            # Numbers of active L1 entries
-            l1_entries_ids = random.sample(range(max_l2_size),
-                                           len(l2_cluster_ids))
-            # Number of clusters allocated by L1 table
-            l1_size = int(ceil(UINT64_S * (max(l1_entries_ids) + 1) /
-                               float(self.cluster_size)))
-            l1_first_cluster_id = self._get_adjacent_clusters(
-                self.data_clusters | v_meta_data, l1_size)
-            l1_offset = l1_first_cluster_id * self.cluster_size
-=======
             meta_data = set([0])
             guest_clusters = random.sample(range(self.image_size /
                                                  self.cluster_size),
@@ -381,7 +363,6 @@
             l1_offset = l1_start * self.cluster_size
             l2_ids = []
             l2_clusters = []
->>>>>>> a692ed22
             l1 = []
             l2 = []
             for host, guest in zip(self.data_clusters, guest_clusters):
@@ -419,10 +400,6 @@
         self.set_backing_file_name(backing_file_name)
         self.data_clusters = self._alloc_data(self.image_size,
                                               self.cluster_size)
-<<<<<<< HEAD
-=======
-        self.create_l_structures()
->>>>>>> a692ed22
         # Container for entire image
         self.data = FieldsList()
         # Percentage of fields will be fuzzed
@@ -514,8 +491,7 @@
     image.set_backing_file_format(backing_file_fmt)
     image.create_feature_name_table()
     image.set_end_of_extension_area()
-    image.create_l2_tables()
-    image.create_l1_table()
+    image.create_l_structures()
     image.fuzz(fields_to_fuzz)
     image.write(test_img_path)
     return image.image_size