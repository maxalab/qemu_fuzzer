# Fuzzing functions for qcow2 fields
#
# Copyright (C) 2014 Maria Kustova <maria.k@catit.be>
#
# This program is free software: you can redistribute it and/or modify
# it under the terms of the GNU General Public License as published by
# the Free Software Foundation, either version 2 of the License, or
# (at your option) any later version.
#
# This program is distributed in the hope that it will be useful,
# but WITHOUT ANY WARRANTY; without even the implied warranty of
# MERCHANTABILITY or FITNESS FOR A PARTICULAR PURPOSE.  See the
# GNU General Public License for more details.
#
# You should have received a copy of the GNU General Public License
# along with this program.  If not, see <http://www.gnu.org/licenses/>.
#

import random


UINT8 = 0xff
UINT32 = 0xffffffff
UINT64 = 0xffffffffffffffff
# Most significant bit orders
UINT32_M = 31
UINT64_M = 63
# Fuzz vectors
UINT8_V = [0, 0x10, UINT8/4, UINT8/2 - 1, UINT8/2, UINT8/2 + 1, UINT8 - 1,
           UINT8]
UINT32_V = [0, 0x100, 0x1000, 0x10000, 0x100000, UINT32/4, UINT32/2 - 1,
            UINT32/2, UINT32/2 + 1, UINT32 - 1, UINT32]
UINT64_V = UINT32_V + [0x1000000, 0x10000000, 0x100000000, UINT64/4,
                       UINT64/2 - 1, UINT64/2, UINT64/2 + 1, UINT64 - 1,
                       UINT64]
STRING_V = ['%s%p%x%d', '.1024d', '%.2049d', '%p%p%p%p', '%x%x%x%x',
            '%d%d%d%d', '%s%s%s%s', '%99999999999s', '%08x', '%%20d', '%%20n',
            '%%20x', '%%20s', '%s%s%s%s%s%s%s%s%s%s', '%p%p%p%p%p%p%p%p%p%p',
            '%#0123456x%08x%x%s%p%d%n%o%u%c%h%l%q%j%z%Z%t%i%e%g%f%a%C%S%08x%%',
            '%s x 129', '%x x 257']


def random_from_intervals(intervals):
    """Select a random integer number from the list of specified intervals.

    Each interval is a tuple of lower and upper limits of the interval. The
    limits are included. Intervals in a list should not overlap.
    """
    total = reduce(lambda x, y: x + y[1] - y[0] + 1, intervals, 0)
    r = random.randint(0, total - 1) + intervals[0][0]
    for x in zip(intervals, intervals[1:]):
        r = r + (r > x[0][1]) * (x[1][0] - x[0][1] - 1)
    return r


def random_bits(bit_ranges):
    """Generate random binary mask with ones in the specified bit ranges.

    Each bit_ranges is a list of tuples of lower and upper limits of bit
    positions will be fuzzed. The limits are included. Random amount of bits
    in range limits will be set to ones. The mask is returned in decimal
    integer format.
    """
    bit_numbers = []
    # Select random amount of random positions in bit_ranges
    for rng in bit_ranges:
        bit_numbers += random.sample(range(rng[0], rng[1] + 1),
                                     random.randint(0, rng[1] - rng[0] + 1))
    val = 0
    # Set bits on selected positions to ones
    for bit in bit_numbers:
        val |= 1 << bit
    return val


def truncate_string(strings, length):
    """Return strings truncated to specified length."""
    if type(strings) == list:
        return [s[:length] for s in strings]
    else:
        return strings[:length]


def validator(current, pick, choices):
    """Return a value not equal to the current selected by the pick
    function from choices.
    """
    while True:
        val = pick(choices)
        if not val == current:
            return val


def int_validator(current, intervals):
    """Return a random value from intervals not equal to the current.

    This function is useful for selection from valid values except current one.
    """
    return validator(current, random_from_intervals, intervals)


def bit_validator(current, bit_ranges):
    """Return a random bit mask not equal to the current.

    This function is useful for selection from valid values except current one.
    """
    return validator(current, random_bits, bit_ranges)


def string_validator(current, strings):
    """Return a random string value from the list not equal to the current.

    This function is useful for selection from valid values except current one.
    """
    return validator(current, random.choice, strings)


def selector(current, constraints, validate=int_validator):
    """Select one value from all defined by constraints.

    Each constraint produces one random value satisfying to it. The function
    randomly selects one value satisfying at least one constraint (depending on
    constraints overlaps).
    """
    def iter_validate(c):
        """Apply validate() only to constraints represented as lists.

        This auxiliary function replaces short circuit conditions not supported
        in Python 2.4
        """
        if type(c) == list:
            return validate(current, c)
        else:
            return c

    fuzz_values = [iter_validate(c) for c in constraints]
    # Remove current for cases it's implicitly specified in constraints
    # Duplicate validator functionality to prevent decreasing of probability
    # to get one of allowable values
    # TODO: remove validators after implementation of intelligent selection
    # of fields will be fuzzed
    try:
        fuzz_values.remove(current)
    except ValueError:
        pass
    return random.choice(fuzz_values)


def magic(current):
    """Fuzz magic header field.

    The function just returns the current magic value and provides uniformity
    of calls for all fuzzing functions.
    """
    return current


def version(current):
    """Fuzz version header field."""
    constraints = UINT32_V + [
        [(2, 3)],  # correct values
        [(0, 1), (4, UINT32)]
    ]
    return selector(current, constraints)


def backing_file_offset(current):
    """Fuzz backing file offset header field."""
    constraints = UINT64_V
    return selector(current, constraints)


def backing_file_size(current):
    """Fuzz backing file size header field."""
    constraints = UINT32_V
    return selector(current, constraints)


def cluster_bits(current):
    """Fuzz cluster bits header field."""
    constraints = UINT32_V + [
        [(9, 20)],  # correct values
        [(0, 9), (20, UINT32)]
    ]
    return selector(current, constraints)


def size(current):
    """Fuzz image size header field."""
    constraints = UINT64_V
    return selector(current, constraints)


def crypt_method(current):
    """Fuzz crypt method header field."""
    constraints = UINT32_V + [
        1,
        [(2, UINT32)]
    ]
    return selector(current, constraints)


def l1_size(current):
    """Fuzz L1 table size header field."""
    constraints = UINT32_V
    return selector(current, constraints)


def l1_table_offset(current):
    """Fuzz L1 table offset header field."""
    constraints = UINT64_V
    return selector(current, constraints)


def refcount_table_offset(current):
    """Fuzz refcount table offset header field."""
    constraints = UINT64_V
    return selector(current, constraints)


def refcount_table_clusters(current):
    """Fuzz refcount table clusters header field."""
    constraints = UINT32_V
    return selector(current, constraints)


def nb_snapshots(current):
    """Fuzz number of snapshots header field."""
    constraints = UINT32_V
    return selector(current, constraints)


def snapshots_offset(current):
    """Fuzz snapshots offset header field."""
    constraints = UINT64_V
    return selector(current, constraints)


def incompatible_features(current):
    """Fuzz incompatible features header field."""
    constraints = [
        [(0, 1)],  # allowable values
        [(0, UINT64_M)]
    ]
    return selector(current, constraints, bit_validator)


def compatible_features(current):
    """Fuzz compatible features header field."""
    constraints = [
        [(0, UINT64_M)]
    ]
    return selector(current, constraints, bit_validator)


def autoclear_features(current):
    """Fuzz autoclear features header field."""
    constraints = [
        [(0, UINT64_M)]
    ]
    return selector(current, constraints, bit_validator)


def refcount_order(current):
    """Fuzz number of refcount order header field."""
    constraints = UINT32_V
    return selector(current, constraints)


def header_length(current):
    """Fuzz number of refcount order header field."""
    constraints = UINT32_V + [
        72,
        104,
        [(0, UINT32)]
    ]
    return selector(current, constraints)


def bf_name(current):
    """Fuzz the backing file name."""
    constraints = [
        truncate_string(STRING_V, len(current))
    ]
    return selector(current, constraints, string_validator)


def ext_magic(current):
    """Fuzz magic field of a header extension."""
    constraints = UINT32_V
    return selector(current, constraints)


def ext_length(current):
    """Fuzz length field of a header extension."""
    constraints = UINT32_V
    return selector(current, constraints)


def bf_format(current):
    """Fuzz backing file format in the corresponding header extension."""
    constraints = [
        truncate_string(STRING_V, len(current)),
        truncate_string(STRING_V, (len(current) + 7) & ~7)  # Fuzz padding
    ]
    return selector(current, constraints, string_validator)


def feature_type(current):
    """Fuzz feature type field of a feature name table header extension."""
    constraints = UINT8_V
    return selector(current, constraints)


def feature_bit_number(current):
    """Fuzz bit number field of a feature name table header extension."""
    constraints = UINT8_V
    return selector(current, constraints)


def feature_name(current):
    """Fuzz feature name field of a feature name table header extension."""
    constraints = [
        truncate_string(STRING_V, len(current)),
        truncate_string(STRING_V, 46)  # Fuzz padding (field length = 46)
    ]
    return selector(current, constraints, string_validator)


def l1_entry(current):
    """Fuzz an entry of the L1 table."""
<<<<<<< HEAD
    # Add a possibility when only flags are fuzzed
    constraints = UINT64_V + [current]
    # Reserved bits are ignored
    offset = 0x7fffffffffffffff & selector(current, constraints)
=======
    constraints = UINT64_V
    # Reserved bits are ignored
    # Added a possibility when only flags are fuzzed
    offset = 0x7fffffffffffffff & random.choice([selector(current,
                                                          constraints),
                                                 current])
>>>>>>> f243db03
    is_cow = random.randint(0, 1)
    return offset + (is_cow << UINT64_M)


def l2_entry(current):
    """Fuzz an entry of an L2 table."""
<<<<<<< HEAD
    # Add a possibility when only flags are fuzzed
    constraints = UINT64_V + [current]
    # Reserved bits are ignored
    offset = 0x3ffffffffffffffe & selector(current, constraints)
=======
    constraints = UINT64_V
    # Reserved bits are ignored
    # Add a possibility when only flags are fuzzed
    offset = 0x3ffffffffffffffe & random.choice([selector(current,
                                                          constraints),
                                                 current])
>>>>>>> f243db03
    is_compressed = random.randint(0, 1)
    is_cow = random.randint(0, 1)
    is_zero = random.randint(0, 1)
    value = offset + (is_cow << UINT64_M) + \
            (is_compressed << UINT64_M - 1) + is_zero
    return value<|MERGE_RESOLUTION|>--- conflicted
+++ resolved
@@ -329,38 +329,24 @@
 
 def l1_entry(current):
     """Fuzz an entry of the L1 table."""
-<<<<<<< HEAD
-    # Add a possibility when only flags are fuzzed
-    constraints = UINT64_V + [current]
-    # Reserved bits are ignored
-    offset = 0x7fffffffffffffff & selector(current, constraints)
-=======
     constraints = UINT64_V
     # Reserved bits are ignored
     # Added a possibility when only flags are fuzzed
     offset = 0x7fffffffffffffff & random.choice([selector(current,
                                                           constraints),
                                                  current])
->>>>>>> f243db03
     is_cow = random.randint(0, 1)
     return offset + (is_cow << UINT64_M)
 
 
 def l2_entry(current):
     """Fuzz an entry of an L2 table."""
-<<<<<<< HEAD
-    # Add a possibility when only flags are fuzzed
-    constraints = UINT64_V + [current]
-    # Reserved bits are ignored
-    offset = 0x3ffffffffffffffe & selector(current, constraints)
-=======
     constraints = UINT64_V
     # Reserved bits are ignored
     # Add a possibility when only flags are fuzzed
     offset = 0x3ffffffffffffffe & random.choice([selector(current,
                                                           constraints),
                                                  current])
->>>>>>> f243db03
     is_compressed = random.randint(0, 1)
     is_cow = random.randint(0, 1)
     is_zero = random.randint(0, 1)
