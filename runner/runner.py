#!/usr/bin/env python

# Tool for running fuzz tests
#
# Copyright (C) 2014 Maria Kustova <maria.k@catit.be>
#
# This program is free software: you can redistribute it and/or modify
# it under the terms of the GNU General Public License as published by
# the Free Software Foundation, either version 2 of the License, or
# (at your option) any later version.
#
# This program is distributed in the hope that it will be useful,
# but WITHOUT ANY WARRANTY; without even the implied warranty of
# MERCHANTABILITY or FITNESS FOR A PARTICULAR PURPOSE.  See the
# GNU General Public License for more details.
#
# You should have received a copy of the GNU General Public License
# along with this program.  If not, see <http://www.gnu.org/licenses/>.
#

import sys, os, signal
import subprocess
import random
import shutil
from itertools import count
import getopt
import StringIO
import resource

try:
    import json
except ImportError:
    try:
        import simplejson as json
    except ImportError:
        print  >>sys.stderr, "WARN: Module for JSON processing is not "
        "found.\n'--config' and '--command' options are not supported."

# Backing file sizes in MB
MAX_BACKING_FILE_SIZE = 10
MIN_BACKING_FILE_SIZE = 1


def multilog(msg, *output):
    """ Write an object to all of specified file descriptors."""
    for fd in output:
        fd.write(msg)
        fd.flush()


def str_signal(sig):
    """ Convert a numeric value of a system signal to the string one
    defined by the current operational system.
    """
    for k, v in signal.__dict__.items():
        if v == sig:
            return k

def run_app(fd, q_args):
    """Start an application with specified arguments and return its exit code
    or kill signal depending on the result of execution.
    """
    devnull = open('/dev/null', 'r+')
    process = subprocess.Popen(q_args, stdin=devnull,
                               stdout=subprocess.PIPE,
                               stderr=subprocess.PIPE)
    out, err = process.communicate()
    fd.write(out)
    fd.write(err)
    return process.returncode

class TestException(Exception):
    """Exception for errors risen by TestEnv objects."""
    pass


class TestEnv(object):

    """Test object.

    The class sets up test environment, generates backing and test images
    and executes application under tests with specified arguments and a test
    image provided.

    All logs are collected.

    The summary log will contain short descriptions and statuses of tests in
    a run.

    The test log will include application (e.g. 'qemu-img') logs besides info
    sent to the summary log.
    """

    def __init__(self, test_id, seed, work_dir, run_log,
                 cleanup=True, log_all=False):
        """Set test environment in a specified work directory.

        Path to qemu-img and qemu-io will be retrieved from 'QEMU_IMG' and
        'QEMU_IO' environment variables.
        """
        if seed is not None:
            self.seed = seed
        else:
            self.seed = str(random.randint(0, sys.maxint))
        random.seed(self.seed)

        self.init_path = os.getcwd()
        self.work_dir = work_dir
        self.current_dir = os.path.join(work_dir, 'test-' + test_id)
        self.qemu_img = os.environ.get('QEMU_IMG', 'qemu-img')\
                                  .strip().split(' ')
        self.qemu_io =  os.environ.get('QEMU_IO', 'qemu-io').strip().split(' ')
        self.commands = [['qemu-img', 'check', '-f', 'qcow2', '$test_img'],
                         ['qemu-img', 'info', '-f', 'qcow2', '$test_img'],
                         ['qemu-io', '$test_img', '-c', 'read $off $len'],
                         ['qemu-io', '$test_img', '-c', 'write $off $len'],
                         ['qemu-io', '$test_img', '-c',
                          'aio_read $off $len'],
                         ['qemu-io', '$test_img', '-c',
                          'aio_write $off $len'],
                         ['qemu-io', '$test_img', '-c', 'flush'],
                         ['qemu-io', '$test_img', '-c',
                          'discard $off $len'],
                         ['qemu-io', '$test_img', '-c',
                          'truncate $off']]
        # VMDK format is skipped because such conversion requires
        # a pregenerated vmdk file
        for fmt in ['raw', 'vdi', 'cow', 'qcow2', 'file',
                    'qed', 'vpc']:
            self.commands.append(
                         ['qemu-img', 'convert', '-f', 'qcow2', '-O', fmt,
                          '$test_img', 'converted_image.' + fmt])

        try:
            os.makedirs(self.current_dir)
        except OSError, e:
            print >>sys.stderr, \
                "Error: The working directory '%s' cannot be used. Reason: %s"\
                % (self.work_dir, e[1])
            raise TestException
        self.log = open(os.path.join(self.current_dir, "test.log"), "w")
        self.parent_log = open(run_log, "a")
        self.failed = False
        self.cleanup = cleanup
        self.log_all = log_all

    def _create_backing_file(self):
        """Create a backing file in the current directory.

        Return a tuple of a backing file name and format.

        Format of a backing file is randomly chosen from all formats supported
        by 'qemu-img create'.
        """
        # All formats supported by the 'qemu-img create' command.
        backing_file_fmt = random.choice(['raw', 'vmdk', 'vdi', 'cow', 'qcow2',
                                          'file', 'qed', 'vpc'])
        backing_file_name = 'backing_img.' + backing_file_fmt
        backing_file_size = random.randint(MIN_BACKING_FILE_SIZE,
                                           MAX_BACKING_FILE_SIZE) * (1 << 20)
        cmd = self.qemu_img + ['create', '-f', backing_file_fmt,
                               backing_file_name, str(backing_file_size)]
        temp_log = StringIO.StringIO()
        retcode = run_app(temp_log, cmd)
        if retcode == 0:
            temp_log.close()
            return (backing_file_name, backing_file_fmt)
        else:
            multilog("WARN: The %s backing file was not created.\n\n"
                     % backing_file_fmt, sys.stderr, self.log, self.parent_log)
            self.log.write("Log for the failure:\n" + temp_log.getvalue() +
                           '\n\n')
            temp_log.close()
            return (None, None)

    def execute(self, input_commands=None, fuzz_config=None):
        """ Execute a test.

        The method creates backing and test images, runs test app and analyzes
        its exit status. If the application was killed by a signal, the test
        is marked as failed.
        """
        if input_commands is None:
            commands = self.commands
        else:
            commands = input_commands

        os.chdir(self.current_dir)
        backing_file_name, backing_file_fmt = self._create_backing_file()
        img_size = image_generator.create_image('test.img',
                                                backing_file_name,
                                                backing_file_fmt,
                                                fuzz_config)
        for item in commands:
            shutil.copy('test.img', 'copy.img')
<<<<<<< HEAD
            start = random.randint(0, img_size)
            end = random.randint(start, img_size)
            current_cmd = list(self.__dict__[item[0].replace('-', '_')])
            # Replace all placeholders with their real values
            for v in item[1:]:
                c = v.replace('$test_img', 'copy.img').\
                    replace('$off', str(start)).\
                    replace('$len', str(end - start))
=======
            # 'off' and 'len' are multiple of the sector size
            sector_size = 512
            start = random.randrange(0, img_size + 1, sector_size)
            end = random.randrange(start, img_size + 1, sector_size)

            if item[0] == 'qemu-img':
                current_cmd = list(self.qemu_img)
            elif item[0] == 'qemu-io':
                current_cmd = list(self.qemu_io)
            else:
                multilog("WARN: test command '%s' is not defined.\n" % item[0],
                         sys.stderr, self.log, self.parent_log)
                continue
            # Replace all placeholders with their real values
            for v in item[1:]:
                c = (v
                     .replace('$test_img', 'copy.img')
                     .replace('$off', str(start))
                     .replace('$len', str(end - start)))
>>>>>>> d4ba2e61
                current_cmd.append(c)

            # Log string with the test header
            test_summary = "Seed: %s\nCommand: %s\nTest directory: %s\n" \
                           "Backing file: %s\n" \
                           % (self.seed, " ".join(current_cmd),
                              self.current_dir, backing_file_name)

            temp_log = StringIO.StringIO()
            try:
                retcode = run_app(temp_log, current_cmd)
            except OSError, e:
                multilog(test_summary + "Error: Start of '%s' failed. " \
                         "Reason: %s\n\n" % (os.path.basename(
                             current_cmd[0]), e[1]),
                         sys.stderr, self.log, self.parent_log)
                raise TestException

            if retcode < 0:
                self.log.write(temp_log.getvalue())
                multilog(test_summary + "FAIL: Test terminated by signal " +
                         "%s\n\n" % str_signal(-retcode), sys.stderr, self.log,
                         self.parent_log)
                self.failed = True
            else:
                if self.log_all:
                    self.log.write(temp_log.getvalue())
                    multilog(test_summary + "PASS: Application exited with" + \
                             " the code '%d'\n\n" % retcode, sys.stdout,
                             self.log, self.parent_log)
<<<<<<< HEAD
=======
            temp_log.close()
>>>>>>> d4ba2e61
            os.remove('copy.img')

    def finish(self):
        """Restore the test environment after a test execution."""
        self.log.close()
        self.parent_log.close()
        os.chdir(self.init_path)
        if self.cleanup and not self.failed:
            shutil.rmtree(self.current_dir)

if __name__ == '__main__':

    def usage():
        print """
        Usage: runner.py [OPTION...] TEST_DIR IMG_GENERATOR

        Set up test environment in TEST_DIR and run a test in it. A module for
        test image generation should be specified via IMG_GENERATOR.
        Example:
        runner.py -c '[["qemu-img", "info", "$test_img"]]' /tmp/test ../qcow2

        Optional arguments:
          -h, --help                    display this help and exit
          -c, --command=JSON            run tests for all commands specified in
                                        the JSON array
          -s, --seed=STRING             seed for a test image generation,
                                        by default will be generated randomly
          --config=JSON                 take fuzzer configuration from the JSON
                                        array
          -k, --keep_passed             don't remove folders of passed tests
          -v, --verbose                 log information about passed tests

        JSON:

        '--command' accepts a JSON array of commands. Each command presents
        an application under test with all its paramaters as a list of strings,
        e.g.
          ["qemu-io", "$test_img", "-c", "write $off $len"]

        Supported application aliases: 'qemu-img' and 'qemu-io'.
        Supported argument aliases: $test_img for the fuzzed image, $off
        for an offset, $len for length.

        Values for $off and $len will be generated based on the virtual disk
        size of the fuzzed image
        Paths to 'qemu-img' and 'qemu-io' are retrevied from 'QEMU_IMG' and
        'QEMU_IO' environment variables

        '--config' accepts a JSON array of fields to be fuzzed, e.g.
          '[["header"], ["header", "version"]]'
        Each of the list elements can consist of a complex image element only
        as ["header"] or ["feature_name_table"] or an exact field as
        ["header", "version"]. In the first case random portion of the element
        fields will be fuzzed, in the second one the specified field will be
        fuzzed always.

        If '--config' argument is specified, fields not listed in
        the configuration array will not be fuzzed.
        """

    def run_test(test_id, seed, work_dir, run_log, cleanup, log_all,
                 command, fuzz_config):
        """Setup environment for one test and execute this test."""
        try:
            test = TestEnv(test_id, seed, work_dir, run_log, cleanup,
                           log_all)
        except TestException:
            sys.exit(1)

        # Python 2.4 doesn't support 'finally' and 'except' in the same 'try'
        # block
        try:
            try:
                test.execute(command, fuzz_config)
            except TestException:
                sys.exit(1)
        finally:
            test.finish()

    try:
        opts, args = getopt.gnu_getopt(sys.argv[1:], 'c:hs:kv',
                                       ['command=', 'help', 'seed=', 'config=',
                                        'keep_passed', 'verbose'])
    except getopt.error, e:
        print >>sys.stderr, "Error: %s\n\nTry 'runner.py --help' for more "
        "information" % e
        sys.exit(1)

    command = None
    cleanup = True
    log_all = False
    seed = None
    config = None
    for opt, arg in opts:
        if opt in ('-h', '--help'):
            usage()
            sys.exit()
        elif opt in ('-c', '--command'):
            try:
                command = json.loads(arg)
            except (TypeError, ValueError, NameError), e:
                print >>sys.stderr, "Error: JSON array of test commands cannot"
                " be loaded\nReason: %s" % e
                sys.exit(1)
        elif opt in ('-k', '--keep_passed'):
            cleanup = False
        elif opt in ('-v', '--verbose'):
            log_all = True
        elif opt in ('-s', '--seed'):
            seed = arg
        elif opt == '--config':
            try:
                config = json.loads(arg)
            except (TypeError, ValueError, NameError), e:
                print >>sys.stderr, "Error: JSON array with the fuzzer "
                "configuration cannot be loaded\nReason: %s" % e
                sys.exit(1)

    if not len(args) == 2:
        print >>sys.stderr, "Expected two parameters\nTry 'runner.py --help'" \
            " for more information"
        sys.exit(1)

    work_dir = os.path.realpath(args[0])
    # run_log is created in 'main', because multiple tests are expected to
    # log in it
    run_log = os.path.join(work_dir, 'run.log')

    # Add the path to the image generator module to sys.path
    sys.path.append(os.path.realpath(os.path.dirname(args[1])))
    # Remove a script extension from image generator module if any
    generator_name = os.path.splitext(os.path.basename(args[1]))[0]

    try:
        image_generator = __import__(generator_name)
    except ImportError, e:
        print >>sys.stderr, "Error: The image generator '%s' cannot be "
        "imported.\nReason: %s" % (generator_name, e)
        sys.exit(1)

    # Enable core dumps
    resource.setrlimit(resource.RLIMIT_CORE, (-1, -1))
    # If a seed is specified, only one test will be executed.
    # Otherwise runner will terminate after a keyboard interruption
    for test_id in count(1):
        try:
            run_test(str(test_id), seed, work_dir, run_log, cleanup,
                     log_all, command, config)
        except (KeyboardInterrupt, SystemExit):
            sys.exit(1)

        if seed is not None:
            break<|MERGE_RESOLUTION|>--- conflicted
+++ resolved
@@ -193,16 +193,6 @@
                                                 fuzz_config)
         for item in commands:
             shutil.copy('test.img', 'copy.img')
-<<<<<<< HEAD
-            start = random.randint(0, img_size)
-            end = random.randint(start, img_size)
-            current_cmd = list(self.__dict__[item[0].replace('-', '_')])
-            # Replace all placeholders with their real values
-            for v in item[1:]:
-                c = v.replace('$test_img', 'copy.img').\
-                    replace('$off', str(start)).\
-                    replace('$len', str(end - start))
-=======
             # 'off' and 'len' are multiple of the sector size
             sector_size = 512
             start = random.randrange(0, img_size + 1, sector_size)
@@ -222,7 +212,6 @@
                      .replace('$test_img', 'copy.img')
                      .replace('$off', str(start))
                      .replace('$len', str(end - start)))
->>>>>>> d4ba2e61
                 current_cmd.append(c)
 
             # Log string with the test header
@@ -253,10 +242,7 @@
                     multilog(test_summary + "PASS: Application exited with" + \
                              " the code '%d'\n\n" % retcode, sys.stdout,
                              self.log, self.parent_log)
-<<<<<<< HEAD
-=======
             temp_log.close()
->>>>>>> d4ba2e61
             os.remove('copy.img')
 
     def finish(self):
