--- conflicted
+++ resolved
@@ -35,14 +35,9 @@
     try:
         import simplejson as json
     except ImportError:
-<<<<<<< HEAD
-        print >>sys.stderr, "WARN: Module for JSON processing is not "
-        "found.\n'--config' and '--command' options are not supported."
-=======
         print >>sys.stderr, \
             "Warning: Module for JSON processing is not found.\n" \
             "'--config' and '--command' options are not supported."
->>>>>>> b82a7ea3
 
 # Backing file sizes in MB
 MAX_BACKING_FILE_SIZE = 10
